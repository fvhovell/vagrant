$:.unshift File.expand_path("../lib", __FILE__)
require "vagrant/version"

Gem::Specification.new do |s|
  s.name          = "vagrant"
  s.version       = Vagrant::VERSION
  s.platform      = Gem::Platform::RUBY
  s.authors       = ["Mitchell Hashimoto", "John Bender"]
  s.email         = ["mitchell.hashimoto@gmail.com", "john.m.bender@gmail.com"]
  s.homepage      = "http://vagrantup.com"
  s.summary       = "Build and distribute virtualized development environments."
  s.description   = "Vagrant is a tool for building and distributing virtualized development environments."

  s.required_ruby_version     = ">= 2.0.0"
  s.required_rubygems_version = ">= 1.3.6"
  s.rubyforge_project         = "vagrant"

<<<<<<< HEAD
  s.add_dependency "bundler", ">= 1.5.2"
#, "< 1.7.0"
=======
  s.add_dependency "bundler", ">= 1.5.2", "< 1.8.0"
>>>>>>> e8843b86
  s.add_dependency "childprocess", "~> 0.5.0"
  s.add_dependency "erubis", "~> 2.7.0"
  s.add_dependency "i18n", ">= 0.6.0", "<= 0.8.0"
  s.add_dependency "listen", "~> 2.8.0"
  s.add_dependency "hashicorp-checkpoint", "~> 0.1.1"
  s.add_dependency "log4r", "~> 1.1.9", "< 1.1.11"
  s.add_dependency "net-ssh", ">= 2.6.6", "< 2.10.0"
  s.add_dependency "net-sftp", "~> 2.1"
  s.add_dependency "net-scp", "~> 1.1.0"
  s.add_dependency "rb-kqueue", "~> 0.2.0"
  s.add_dependency "rest-client", ">= 1.6.0", "< 2.0"
  s.add_dependency "wdm", "~> 0.1.0"
  s.add_dependency "winrm", "~> 1.3"
  s.add_dependency "winrm-fs", "~> 0.1.0"

  # We lock this down to avoid compilation issues.
  s.add_dependency "nokogiri", "= 1.6.3.1"

  s.add_development_dependency "rake"
  s.add_development_dependency "rspec", "~> 2.14.0"
  s.add_development_dependency "webmock", "~> 1.20"
  s.add_development_dependency "fake_ftp", "~> 0.1"

  # The following block of code determines the files that should be included
  # in the gem. It does this by reading all the files in the directory where
  # this gemspec is, and parsing out the ignored files from the gitignore.
  # Note that the entire gitignore(5) syntax is not supported, specifically
  # the "!" syntax, but it should mostly work correctly.
  root_path      = File.dirname(__FILE__)
  all_files      = Dir.chdir(root_path) { Dir.glob("**/{*,.*}") }
  all_files.reject! { |file| [".", ".."].include?(File.basename(file)) }
  all_files.reject! { |file| file.start_with?("website/") }
  gitignore_path = File.join(root_path, ".gitignore")
  gitignore      = File.readlines(gitignore_path)
  gitignore.map!    { |line| line.chomp.strip }
  gitignore.reject! { |line| line.empty? || line =~ /^(#|!)/ }

  unignored_files = all_files.reject do |file|
    # Ignore any directories, the gemspec only cares about files
    next true if File.directory?(file)

    # Ignore any paths that match anything in the gitignore. We do
    # two tests here:
    #
    #   - First, test to see if the entire path matches the gitignore.
    #   - Second, match if the basename does, this makes it so that things
    #     like '.DS_Store' will match sub-directories too (same behavior
    #     as git).
    #
    gitignore.any? do |ignore|
      File.fnmatch(ignore, file, File::FNM_PATHNAME) ||
        File.fnmatch(ignore, File.basename(file), File::FNM_PATHNAME)
    end
  end

  s.files         = unignored_files
  s.executables   = unignored_files.map { |f| f[/^bin\/(.*)/, 1] }.compact
  s.require_path  = 'lib'
end<|MERGE_RESOLUTION|>--- conflicted
+++ resolved
@@ -15,12 +15,7 @@
   s.required_rubygems_version = ">= 1.3.6"
   s.rubyforge_project         = "vagrant"
 
-<<<<<<< HEAD
-  s.add_dependency "bundler", ">= 1.5.2"
-#, "< 1.7.0"
-=======
   s.add_dependency "bundler", ">= 1.5.2", "< 1.8.0"
->>>>>>> e8843b86
   s.add_dependency "childprocess", "~> 0.5.0"
   s.add_dependency "erubis", "~> 2.7.0"
   s.add_dependency "i18n", ">= 0.6.0", "<= 0.8.0"
