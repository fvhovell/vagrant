require File.join(File.dirname(__FILE__), '..', 'test_helper')

class VMTest < Test::Unit::TestCase
  setup do
    @mock_vm = mock("vm")
    mock_config

    @persisted_vm = mock("persisted_vm")
    Vagrant::Env.stubs(:persisted_vm).returns(@persisted_vm)

    Net::SSH.stubs(:start)
  end

<<<<<<< HEAD
  context "vagrant up" do
    should "create a Vagrant::VM instance and call create" do
      inst = mock("instance")
      inst.expects(:create).once
      inst.expects(:from=).with(File.expand_path(Vagrant.config[:vm][:base]))
      Vagrant::VM.expects(:new).returns(inst)
      Vagrant::VM.up
=======
  context "callbacks" do
    setup do
      @vm = Vagrant::VM.new(@mock_vm)
    end

    should "not invoke callback on actions which don't respond to it" do
      action = mock("action")
      action.stubs(:respond_to?).with(:foo).returns(false)
      action.expects(:foo).never

      assert_nothing_raised do
        @vm.actions << action
        @vm.invoke_callback(:foo)
      end
    end

    should "invoke callback on actions which do respond to the method" do
      action = mock("action")
      action.expects(:foo).once

      @vm.actions << action
      @vm.invoke_callback(:foo)
    end

    should "collect all the results and return them as an array" do
      result = []
      3.times do |i|
        action = mock("action#{i}")
        action.expects(:foo).returns("foo#{i}").once

        @vm.actions << action
        result << "foo#{i}"
      end

      assert_equal result, @vm.invoke_callback(:foo)
    end
  end

  context "actions" do
    setup do
      @vm = Vagrant::VM.new(@mock_vm)
    end

    should "be empty initially" do
      assert @vm.actions.empty?
    end

    should "initialize the action when added" do
      action_klass = mock("action_class")
      action_inst = mock("action_inst")
      action_klass.expects(:new).once.returns(action_inst)
      @vm.add_action(action_klass)
      assert_equal 1, @vm.actions.length
    end

    should "run #prepare on all actions, then #execute!" do
      action_seq = sequence("action_seq")
      actions = []
      5.times do |i|
        action = mock("action#{i}")

        @vm.actions << action
        actions << action
      end

      [:prepare, :execute!].each do |method|
        actions.each do |action|
          action.expects(method).once.in_sequence(action_seq)
        end
      end

      @vm.execute!
    end

    should "run actions on class method execute!" do
      vm = mock("vm")
      execute_seq = sequence("execute_seq")
      Vagrant::VM.expects(:new).returns(vm).in_sequence(execute_seq)
      vm.expects(:add_action).with("foo").in_sequence(execute_seq)
      vm.expects(:execute!).once.in_sequence(execute_seq)

      Vagrant::VM.execute!("foo")
>>>>>>> e8df988d
    end
  end

  context "finding a VM" do
    should "return nil if the VM is not found" do
      VirtualBox::VM.expects(:find).returns(nil)
      assert_nil Vagrant::VM.find("foo")
    end

    should "return a Vagrant::VM object for that VM otherwise" do
      VirtualBox::VM.expects(:find).with("foo").returns("bar")
      result = Vagrant::VM.find("foo")
      assert result.is_a?(Vagrant::VM)
      assert_equal "bar", result.vm
    end
  end

  context "vagrant VM instance" do
    setup do
      @vm = Vagrant::VM.new(@mock_vm)
    end

    context "destroying" do
      setup do
        @mock_vm.stubs(:running?).returns(false)
      end

      should "destoy the VM along with images" do
        @mock_vm.expects(:destroy).with(:destroy_image => true).once
        @vm.destroy
      end

      should "stop the VM if its running" do
        @mock_vm.expects(:running?).returns(true)
        @mock_vm.expects(:stop).with(true)
        @mock_vm.expects(:destroy).with(:destroy_image => true).once
        @vm.destroy
      end
    end

    context "saving the state" do
      should "check if a VM is saved" do
        @mock_vm.expects(:saved?).returns("foo")
        assert_equal "foo", @vm.saved?
      end

      should "save state with errors raised" do
        @mock_vm.expects(:save_state).with(true).once
        @vm.save_state
      end
    end
  end

  # TODO more comprehensive testing
  context "packaging a vm" do
    should "dump the three necessary files to a tar in the current working dir" do
      location = FileUtils.pwd
      name = 'vagrant'
      new_dir = File.join(location, name)
      @mock_vm.expects(:export).with(File.join(new_dir, "#{name}.ovf"))
      FileUtils.expects(:mkpath).with(new_dir).returns(new_dir)
      FileUtils.expects(:rm_r).with(new_dir)
      Zlib::GzipWriter.expects(:open).with("#{location}/#{name}.box")

      # TODO test whats passed to the open tar.append_tree
      assert_equal Vagrant::VM.new(@mock_vm).package(name, location), "#{new_dir}.box"
    end
  end
  
  context "unpackaging a vm" do
    
    # TODO test actual decompression
    should "call decompress with the path to the file and the directory to decompress to" do
      working_dir = File.join FileUtils.pwd, 'something'
      file = File.join(FileUtils.pwd, 'something.box')
      FileUtils.expects(:mkpath).with(working_dir).once
      FileUtils.expects(:mv).with(working_dir, Vagrant.config[:vagrant][:home]).once
      Vagrant::VM.expects(:decompress).with(file, working_dir).once
      Vagrant::VM.unpackage(file)

    end
  end
end<|MERGE_RESOLUTION|>--- conflicted
+++ resolved
@@ -11,15 +11,6 @@
     Net::SSH.stubs(:start)
   end
 
-<<<<<<< HEAD
-  context "vagrant up" do
-    should "create a Vagrant::VM instance and call create" do
-      inst = mock("instance")
-      inst.expects(:create).once
-      inst.expects(:from=).with(File.expand_path(Vagrant.config[:vm][:base]))
-      Vagrant::VM.expects(:new).returns(inst)
-      Vagrant::VM.up
-=======
   context "callbacks" do
     setup do
       @vm = Vagrant::VM.new(@mock_vm)
@@ -102,7 +93,6 @@
       vm.expects(:execute!).once.in_sequence(execute_seq)
 
       Vagrant::VM.execute!("foo")
->>>>>>> e8df988d
     end
   end
 
@@ -171,9 +161,9 @@
       assert_equal Vagrant::VM.new(@mock_vm).package(name, location), "#{new_dir}.box"
     end
   end
-  
+
   context "unpackaging a vm" do
-    
+
     # TODO test actual decompression
     should "call decompress with the path to the file and the directory to decompress to" do
       working_dir = File.join FileUtils.pwd, 'something'
