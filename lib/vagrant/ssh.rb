module Vagrant
  # Manages SSH access to a specific environment. Allows an environment to
  # replace the process with SSH itself, run a specific set of commands,
  # upload files, or even check if a host is up.
  class SSH
    include Vagrant::Util

    # Reference back up to the environment which this SSH object belongs
    # to
    attr_accessor :env

    def initialize(environment)
      @env = environment
    end

<<<<<<< HEAD
        check_key_permissions(options[:private_key_path])
        Kernel.exec "ssh -p #{port(opts)} -o UserKnownHostsFile=/dev/null -o StrictHostKeyChecking=no -i #{options[:private_key_path]} #{options[:username]}@#{options[:host]}".strip
=======
    # Connects to the environment's virtual machine, replacing the ruby
    # process with an SSH process. This method optionally takes a hash
    # of options which override the configuration values.
    def connect(opts={})
      options = {}
      [:host, :username, :private_key_path].each do |param|
        options[param] = opts[param] || env.config.ssh.send(param)
>>>>>>> 5bbb84ef
      end

      check_key_permissions(options[:private_key_path])
      Kernel.exec "ssh -p #{port(opts)} -o UserKnownHostsFile=/dev/null -o StrictHostKeyChecking=no -i #{options[:private_key_path]} #{options[:username]}@#{options[:host]}".strip
    end

    # Opens an SSH connection to this environment's virtual machine and yields
    # a Net::SSH object which can be used to execute remote commands.
    def execute(opts={})
      Net::SSH.start(env.config.ssh.host,
                     env.config[:ssh][:username],
                     opts.merge( :port => port,
                                 :keys => [env.config.ssh.private_key_path])) do |ssh|
        yield ssh
      end
    end

    # Uploads a file from `from` to `to`. `from` is expected to be a filename
    # or StringIO, and `to` is expected to be a path. This method simply forwards
    # the arguments to `Net::SCP#upload!` so view that for more information.
    def upload!(from, to)
      execute do |ssh|
        scp = Net::SCP.new(ssh)
        scp.upload!(from, to)
      end
    end

    # Checks if this environment's machine is up (i.e. responding to SSH).
    #
    # @return [Boolean]
    def up?
      check_thread = Thread.new do
        begin
          Thread.current[:result] = false
          execute(:timeout => env.config.ssh.timeout) do |ssh|
            Thread.current[:result] = true
          end
        rescue Errno::ECONNREFUSED, Net::SSH::Disconnect
          # False, its defaulted above
        end
      end

      check_thread.join(env.config.ssh.timeout)
      return check_thread[:result]
    rescue Net::SSH::AuthenticationFailed
      error_and_exit(:vm_ssh_auth_failed)
    end

    # Checks the file permissions for the private key, resetting them
    # if needed, or on failure erroring.
    def check_key_permissions(key_path)
      # TODO: This only works on unix based systems for now. Windows
      # systems will need to be investigated further.
      stat = File.stat(key_path)

      if stat.owned? && file_perms(key_path) != "600"
        logger.info "Permissions on private key incorrect, fixing..."
        File.chmod(0600, key_path)

        error_and_exit(:ssh_bad_permissions, :key_path => key_path) if file_perms(key_path) != "600"
      end
<<<<<<< HEAD

      def check_key_permissions(key_path)
        # TODO: This only works on unix based systems for now. Windows
        # systems will need to be investigated further.
        stat = File.stat(key_path)

        if stat.owned? && file_perms(key_path) != "600"
          logger.info "Permissions on private key incorrect, fixing..."
          File.chmod(0600, key_path)

          error_and_exit(:ssh_bad_permissions, :key_path => key_path) if file_perms(key_path) != "600"
        end
      rescue Errno::EPERM
        # This shouldn't happen since we verify we own the file, but just
        # in case.
        error_and_exit(:ssh_bad_permissions, :key_path => key_path)
      end

      def file_perms(path)
        perms = sprintf("%o", File.stat(path).mode)
        perms.reverse[0..2].reverse
      end
=======
    rescue Errno::EPERM
      # This shouldn't happen since we verify we own the file, but just
      # in case.
      error_and_exit(:ssh_bad_permissions, :key_path => key_path)
    end

    # Returns the file permissions of a given file. This is fairly unix specific
    # and probably doesn't belong in this class. Will be refactored out later.
    def file_perms(path)
      perms = sprintf("%o", File.stat(path).mode)
      perms.reverse[0..2].reverse
    end

    # Returns the port which is either given in the options hash or taken from
    # the config by finding it in the forwarded ports hash based on the
    # `config.ssh.forwarded_port_key`
    def port(opts={})
      opts[:port] || env.config.vm.forwarded_ports[env.config.ssh.forwarded_port_key][:hostport]
>>>>>>> 5bbb84ef
    end
  end
end<|MERGE_RESOLUTION|>--- conflicted
+++ resolved
@@ -13,10 +13,6 @@
       @env = environment
     end
 
-<<<<<<< HEAD
-        check_key_permissions(options[:private_key_path])
-        Kernel.exec "ssh -p #{port(opts)} -o UserKnownHostsFile=/dev/null -o StrictHostKeyChecking=no -i #{options[:private_key_path]} #{options[:username]}@#{options[:host]}".strip
-=======
     # Connects to the environment's virtual machine, replacing the ruby
     # process with an SSH process. This method optionally takes a hash
     # of options which override the configuration values.
@@ -24,7 +20,6 @@
       options = {}
       [:host, :username, :private_key_path].each do |param|
         options[param] = opts[param] || env.config.ssh.send(param)
->>>>>>> 5bbb84ef
       end
 
       check_key_permissions(options[:private_key_path])
@@ -86,30 +81,6 @@
 
         error_and_exit(:ssh_bad_permissions, :key_path => key_path) if file_perms(key_path) != "600"
       end
-<<<<<<< HEAD
-
-      def check_key_permissions(key_path)
-        # TODO: This only works on unix based systems for now. Windows
-        # systems will need to be investigated further.
-        stat = File.stat(key_path)
-
-        if stat.owned? && file_perms(key_path) != "600"
-          logger.info "Permissions on private key incorrect, fixing..."
-          File.chmod(0600, key_path)
-
-          error_and_exit(:ssh_bad_permissions, :key_path => key_path) if file_perms(key_path) != "600"
-        end
-      rescue Errno::EPERM
-        # This shouldn't happen since we verify we own the file, but just
-        # in case.
-        error_and_exit(:ssh_bad_permissions, :key_path => key_path)
-      end
-
-      def file_perms(path)
-        perms = sprintf("%o", File.stat(path).mode)
-        perms.reverse[0..2].reverse
-      end
-=======
     rescue Errno::EPERM
       # This shouldn't happen since we verify we own the file, but just
       # in case.
@@ -128,7 +99,6 @@
     # `config.ssh.forwarded_port_key`
     def port(opts={})
       opts[:port] || env.config.vm.forwarded_ports[env.config.ssh.forwarded_port_key][:hostport]
->>>>>>> 5bbb84ef
     end
   end
 end